"""path provider interface"""
from typing import Protocol, Optional, runtime_checkable, ClassVar
from dataclasses import dataclass
from weakref import WeakSet
from concurrent.futures import ThreadPoolExecutor
from enum import Enum
from functools import partial

import time

import pygame as pg

from src.maze import (
  MazeCoord, MazeNode, MazeLayout,
  rect_to_maze_coords, find_path_containing_coord, path_through_new_location
)
from src.constant import FPS

@dataclass
class PathfindingResult:
    """
    Encapsulates the results of a pathfinding operation.

    Attributes:
        path (list[MazeNode]):
            The sequence of nodes representing the path from the start to the goal.
        expanded_nodes (list[MazeNode]):
            The list of nodes that were expanded during the pathfinding process.
    """
    path: list[MazeNode]
    expanded_nodes: list[MazeNode]

# pylint: disable=too-few-public-methods
@runtime_checkable
class Pathfinder(Protocol):
    """
    Pathfinder is a protocol that defines a callable interface for pathfinding in a maze.

    This callable is expected to take a graph representation of a maze, a starting location,
    and a target location, and return a PathfindingResult.

    Parameters:
        maze_graph (list[MazeNode]): A list of MazeNode objects representing the graph of the maze.
        start_location (tuple[MazeNode, Optional[MazeNode]]):
            A tuple representing the starting location.
            The tuple should have a maximum length of 2.
        target_location (tuple[MazeNode, Optional[MazeNode]]):
            A tuple representing the target location.
            The tuple should have a maximum length of 2.
    Returns:
        PathfindingResult:
            The result of the pathfinding operation, encapsulating the
            necessary information about the computed path.
    """
    def __call__(
        self,
        maze_graph: list[MazeNode],
        start_location: tuple[MazeNode, Optional[MazeNode]], # max-length = 2
        target_location: tuple[MazeNode, Optional[MazeNode]], # max-length = 2
        ) -> PathfindingResult:
        return PathfindingResult([], [])

def empty_path_finder(
    _maze_graph: list[MazeNode],
    _start_location: tuple[MazeNode, Optional[MazeNode]], # max-length = 2
    _target_location: tuple[MazeNode, Optional[MazeNode]], # max-length = 2
) -> PathfindingResult:
    """
    Empty pathfinder function that returns an empty pathfinding result.
    """
    return PathfindingResult([], [])

class CooldownTracker:
    """
    CooldownTracker is a utility class that helps manage cooldown periods in milliseconds.
    It is used to track the state of a cooldown timer and determine if it has expired.

    Attributes:
        cooldown_time (float): The duration of the cooldown period in milliseconds.
        last_update_time (float): The timestamp (in milliseconds) of the last reset.
        state (CooldownState): The current state of the cooldown tracker.
    Methods:
        __init__(cooldown_time: float = 1 * MILLISECOND) -> None:
            Initializes the CooldownTracker with a specified cooldown time.
        reset() -> None:
            Resets the cooldown timer to the current time.
        is_expired() -> bool:
            Checks if the cooldown has expired.
        pause() -> None:
            Pauses the cooldown tracker.
        is_paused() -> bool:
            Checks if the cooldown tracker is paused.
        deactivate() -> None:
            Deactivates the cooldown tracker.
        is_active() -> bool:
            Checks if the cooldown tracker is active (not deactivated).
    """
    class CooldownState(Enum):
        """
        Enum representing the state of the cooldown tracker.
        """
        DEACTIVATED = 0
        RUNNING = 1
        PAUSED = 2
    MILLISECOND: float = 1

    def __init__(self, cooldown_time: float = 1 * MILLISECOND) -> None:
        self.cooldown_time = cooldown_time
        self.last_update_time = time.time() * 1000
        self.state = CooldownTracker.CooldownState.DEACTIVATED

    def reset(self) -> None:
        """
        Reset the cooldown timer to the current time.
        """
        self.state = CooldownTracker.CooldownState.RUNNING
        self.last_update_time = time.time() * 1000

    def is_expired(self) -> bool:
        """
        Check if the cooldown is expired.

        Returns:
            bool: True if the cooldown is active, False otherwise.
        """
        return self.state == CooldownTracker.CooldownState.RUNNING and \
            time.time() * 1000 > self.last_update_time + self.cooldown_time

    def pause(self) -> None:
        """
        Pause the cooldown tracker.
        """
        self.state = CooldownTracker.CooldownState.PAUSED

    def is_paused(self) -> bool:
        """
        Check if the cooldown tracker is paused.

        Returns:
            bool: True if the cooldown tracker is paused, False otherwise.
        """
        return self.state == CooldownTracker.CooldownState.PAUSED

    def proceed(self) -> None:
        """ 
        Continue the cooldown tracker from a paused state.
        """
        self.state = CooldownTracker.CooldownState.RUNNING

    def deactivate(self) -> None:
        """
        Deactivate the cooldown tracker.
        """
        self.state = CooldownTracker.CooldownState.DEACTIVATED

    def is_active(self) -> bool:
        """
        Check if the cooldown tracker is active (not deactivated).

        Returns:
            bool: True if the cooldown tracker is not deactivated, False otherwise.
        """
        return self.state != CooldownTracker.CooldownState.DEACTIVATED

class PathListener(Protocol):
    """
    PathListener is a protocol that defines the structure for objects
    capable of listening for path updates from a PathDispatcher.
    It provides attributes and methods to manage and respond to path changes.

    Attributes:
        path (list[MazeNode]):
            The current path being followed by the listener.
        new_path (list[MazeNode]):
            A placeholder for a newly requested path. Defaults to an empty list.
        waiting_for_path (bool):
            A flag indicating whether the listener is waiting for a new path. Defaults to False.

        halt_current_and_request_new_path (() -> tuple[MazeNode, Optional[MazeNode]]):
            Halts the current path and requests a new one.

            Returns the location of the listener
            after the path is halted, which can be either a single node or a tuple of two nodes.

            If this is a tuple of one node, it means that the listening object
            is standing on a node. If this is a tuple of two nodes,
            it means that the listening object is currently moving
            from the first node to the second node.
    """
    # Required attributes
    path: list[MazeNode]
    path_finder: Pathfinder

    # Added attributes
    new_path: list[MazeNode] = []
    waiting_for_path: bool = False

    # Cooldown = 20 Frames
    DEFAULT_CONFLICT_WAIT_TIME: ClassVar[int] = 1000 // FPS * 10
    conflict_cooldown_tracker = CooldownTracker(
        DEFAULT_CONFLICT_WAIT_TIME
        )
    # Cooldown = 40 Frames
    DEFAULT_CONFLICT_RESOLUTION_TIME = 1000 // FPS * 20
    resolution_cooldown_tracker = CooldownTracker(
        DEFAULT_CONFLICT_RESOLUTION_TIME
        )

    def is_waiting_for_path_conflict_resolution(self) -> bool:
        """
        Check if the listener is waiting for path conflict resolution.
        (i.e., if the cooldown tracker is paused).

        Returns:
            bool: True if the listener is waiting for path conflict resolution, False otherwise.
        """
        return self.conflict_cooldown_tracker.is_paused()

    def halt_current_and_request_new_path(self) -> tuple[MazeNode, Optional[MazeNode]]:
        """
        Halt the current path and request a new one.

        Returns:
            tuple[MazeNode, Optional[MazeNode]]: The location of the listener
                after the path is halted.

                If this is a tuple of one node, it means that the listening object
                is standing on a node.

                If this is a tuple of two nodes, it means that the listening object
                is currently moving from the first node to the second node.
        """

def rect_to_path_location(
        rect: pg.Rect,
        maze_dict: dict[MazeCoord, MazeNode],
        maze_shape: tuple[int, int]
    ) -> tuple[MazeNode, MazeNode | None] | None:
    """
    Convert the Pacman's position to a location in the maze.

    Args:
        _pacman_rect (pg.Rect): The rect representing the Pacman's position.

    Returns:
        out (tuple[MazeNode, Optional[MazeNode]]): The location of the Pacman in the maze.
    """
    current_coord = rect_to_maze_coords(rect)
    return find_path_containing_coord(
        current_coord=current_coord,
        maze_dict=maze_dict,
        maze_shape=maze_shape,
    )

WORKERS = 4
PLAYER_POSITION_UPDATE_INTERVAL = 500  # milliseconds
class PathDispatcher:
    """
    The PathDispatcher class is responsible for managing pathfinding requests and updates
    in a maze-like environment. It interacts with a maze graph, a player, and a pathfinding
    algorithm to compute paths and notify registered listeners of path updates.
    Attributes:
        maze_graph (list[MazeNode]): The graph representation of the maze.
        player (pg.sprite.Sprite): The player object whose position is tracked.
        pathfinder (Pathfinder): The pathfinding algorithm used to compute paths.
        listeners (WeakSet[PathListener]): A set of listeners to notify about path updates.
        executor (ThreadPoolExecutor): A thread pool executor for handling pathfinding tasks.
        player_position_update_interval (int): The interval for checking player position updates.
        previous_player_location (tuple): The last known location of the player.
    Methods:
        __init__(maze_graph, player, pathfinder):
            Initializes the PathDispatcher with the maze graph, player, and pathfinder.
        register_listener(listener):
            Registers a listener to be notified of path updates.
        receive_request_for(listener, start_location):
            Receives a request for a path from the listener and set pathfinding result later.
            ***Should be called by the listeners while they are holding the reference
            of this object.***
        update(dt):
            Checks if the player's position has changed and updates paths if necessary.
    """
    def __init__(
        self,
        maze_layout: MazeLayout,
        player: pg.sprite.Sprite,
        pathfinder: Pathfinder = None, # existing only for backward compatibility
    ):
<<<<<<< HEAD
        # Use proper locking mechanism if you need to modify the graph
=======
        # XXX: Use proper locking mechanism if you need to modify the graph
>>>>>>> 885aec89
        self.maze_layout = maze_layout

        self.player = player
        self.listeners: WeakSet[PathListener] = WeakSet()
        self.executor = ThreadPoolExecutor(max_workers=WORKERS)
        self.last_stats = {}
        self.player_position_update_interval = PLAYER_POSITION_UPDATE_INTERVAL
        if self.player.rect is None:
            raise ValueError("Player should have the `rect` attribute.")
        current_player_location = rect_to_path_location(
            self.player.rect, self.maze_layout.maze_dict, self.maze_layout.maze_shape()
        )
        if current_player_location is None:
            raise ValueError("Player should be in a valid location.")
        # Class invariant: current_player_location is not None
        self.previous_player_location = current_player_location

    def register_listener(self, listener: PathListener) -> None:
        """
        Register a listener for a user.

        Args:
            listener (PathListener): The listener to be registered.
        """
        self.listeners.add(listener)

    def receive_request_for(
            self,
            listener: PathListener,
            start_location: tuple[MazeNode, Optional[MazeNode]],
            *,
            forced_request: bool = False,
            blocking_edges: frozenset[tuple[MazeNode, MazeNode]] = frozenset(),
            callback: callable = None,
            ) -> None:
        """
        Receive a request for a path from the listener.

        This method should be called by the listener (holding the reference to this class instance)
        to request a new path.

        The pathfinding result will be set to the `new_path` attribute of the listener.

        Args:
            listener (PathListener): The listener requesting the path.
            start_node (MazeNode): The starting node for the path.
            forced_request (bool): If True, forces the pathfinding even if the listener
                is already waiting for a path.
                Defaults to False.
        """
        if not forced_request and listener.waiting_for_path:
            # The listener is already waiting for a path
            return

        # Submit the pathfinding task to the executor.
        listener.waiting_for_path = True

        # Resolve trivial path
        if start_location == self.previous_player_location:
            # The listen is already at the target location
            # Note that listener.waiting_for_path should be keeping True here
            return
        if start_location[1] is None and start_location[0] in self.previous_player_location:
            # Can't happened if self.previous_player_location is of length 1
            listener.new_path = [
                start_location[0],
                self.previous_player_location[0] \
                    if self.previous_player_location[0] != start_location[0] \
                    else self.previous_player_location[1],
                ]
            listener.waiting_for_path = False
            return

        sending_maze_graph = self.maze_layout.maze_graph
        player_location = self.previous_player_location
        if blocking_edges:
            starting_edges = [
                blocking_edge[0] for blocking_edge in blocking_edges
                ]
            new_maze_graph: list[MazeNode] = []
            new_maze_dict: dict[MazeCoord, MazeNode] = dict()
            # Block the edges in the maze graph
            for node in sending_maze_graph:
                if node not in starting_edges:
                    new_maze_graph.append(node)
                    new_maze_dict[node.pos] = node
                    continue
                new_node = MazeNode(
                    pos=node.pos,
                    neighbors={
                        k: v for k, v in node.neighbors.items() \
                          if (node, v[0]) not in blocking_edges
                    }
                )
                new_maze_graph.append(new_node)
                new_maze_dict[node.pos] = new_node
            start_location = (
                new_maze_dict[start_location[0].pos],
                new_maze_dict[start_location[1].pos] if start_location[1] is not None else None,
            )
            player_location = (
                new_maze_dict[player_location[0].pos],
                new_maze_dict[player_location[1].pos] if player_location[1] is not None else None,
            )
            sending_maze_graph = new_maze_graph

        def _pathfinding_task() -> None:
            """
            Task to compute the pathfinding result.
            """
            path_result = listener.path_finder(
                sending_maze_graph,  # The maze graph
                start_location,  # Starting location
                player_location,  # Target location
            )
            if callback is not None:
                # Call the callback function if provided
                callback()
            listener.new_path = path_result.path
            listener.waiting_for_path = False
            # Return None

<<<<<<< HEAD
        # Enable/Disable multithreading for pathfinding here.
=======
        # XXX: Enable/Disable multithreading for pathfinding here.
>>>>>>> 885aec89
        self.executor.submit(_pathfinding_task)
        # _pathfinding_task()

    def update(self, dt: int) -> None:
        """
        Check if the player is in a new location and update the path if necessary.

        This method should be called periodically to check for player position updates.

        Args:
            dt (int): The time delta since the last update in milliseconds.
        """
        if self.player_position_update_interval <= 0:
            # Reset the interval
            self.player_position_update_interval = PLAYER_POSITION_UPDATE_INTERVAL

            # Check if the player is in a new location
            new_location = rect_to_path_location(
                self.player.rect, self.maze_layout.maze_dict, self.maze_layout.maze_shape()
            )
            if new_location is None:
                print("Warning: Player should be in a valid location.")
                return
            if new_location != self.previous_player_location:
                self.previous_player_location = new_location
                for listener in self.listeners:
                    pass_through_path = path_through_new_location(
                        checking_path=listener.path,
                        location=new_location,
                    )
                    if pass_through_path is None:
                        listener.halt_current_and_request_new_path()
                    else:
                        listener.new_path = pass_through_path
        else:
            # Decrease the interval
            self.player_position_update_interval -= dt

    def handle_path_conflict_between(
        self,
        reporting_listener: PathListener,
        conflicting_listener: PathListener,
        ) -> None:
        """
        Handle path conflicts between the reporting listener and the conflicting listeners.
        """
        if reporting_listener.resolution_cooldown_tracker.is_expired():
            reporting_listener.conflict_cooldown_tracker.deactivate()
            # Immediate fulfill the following condition
        if not reporting_listener.conflict_cooldown_tracker.is_active():
            # Start the cooldown time
            reporting_listener.conflict_cooldown_tracker.reset()
            reporting_listener.resolution_cooldown_tracker.reset()
            return
        if not reporting_listener.conflict_cooldown_tracker.is_expired():
            # The time waiting to resolve conflict is still in cooldown
            return
        if not conflicting_listener.conflict_cooldown_tracker.is_expired():
            # The other conflicting listener has not waited enough time
            return

        # Both listeners are currently resolving a conflict together
        # Pause the cooldown tracker for the reporting listener
        reporting_listener.conflict_cooldown_tracker.pause()
        conflicting_listener.conflict_cooldown_tracker.pause()

        reporter_edge = reporting_listener.path[:2]
        if len(reporter_edge) <= 1:
            raise ValueError(
                "How a not-moving reporting listener can be in conflict with a moving one?"
                )
        reportee_edge = conflicting_listener.path[:2]

        blocking_edges = { tuple(reporter_edge) }
        # if len(reportee_edge) == 2 \
        #     and reportee_edge[1] not in reporter_edge \
        #     and reportee_edge[0] not in reporter_edge:
        #     blocking_edges.add((reportee_edge[1], reportee_edge[0]))

        def release_blocking(
            reporting_listener: PathListener,
            conflicting_listener: PathListener = None,
        ) -> None:
            """
            Release the blocking for the reporting and the conflicting listener if specified.
            """
            # Resume the cooldown tracker for both listeners
            reporting_listener.conflict_cooldown_tracker.deactivate()
            reporting_listener.resolution_cooldown_tracker.deactivate()
            if conflicting_listener is not None:
                conflicting_listener.conflict_cooldown_tracker.deactivate()
                conflicting_listener.resolution_cooldown_tracker.deactivate()

        # The reporter tries to solve the conflict itself
        self.receive_request_for(
                listener=reporting_listener,
                start_location=(reporter_edge[1], reporter_edge[0]),
                blocking_edges=frozenset(blocking_edges),
                # If they are still in conflict after receiving a new path, go below
                callback=partial(
                    release_blocking,
                    reporting_listener=reporting_listener,
                    conflicting_listener=conflicting_listener,
                ),
            )<|MERGE_RESOLUTION|>--- conflicted
+++ resolved
@@ -285,11 +285,7 @@
         player: pg.sprite.Sprite,
         pathfinder: Pathfinder = None, # existing only for backward compatibility
     ):
-<<<<<<< HEAD
-        # Use proper locking mechanism if you need to modify the graph
-=======
         # XXX: Use proper locking mechanism if you need to modify the graph
->>>>>>> 885aec89
         self.maze_layout = maze_layout
 
         self.player = player
@@ -412,11 +408,7 @@
             listener.waiting_for_path = False
             # Return None
 
-<<<<<<< HEAD
-        # Enable/Disable multithreading for pathfinding here.
-=======
         # XXX: Enable/Disable multithreading for pathfinding here.
->>>>>>> 885aec89
         self.executor.submit(_pathfinding_task)
         # _pathfinding_task()
 
