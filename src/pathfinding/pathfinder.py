"""path provider interface"""
from typing import Protocol, Optional, runtime_checkable
from dataclasses import dataclass
from weakref import WeakSet
from concurrent.futures import ThreadPoolExecutor

import pygame as pg

from src.maze import (
  MazeCoord, MazeNode, MazeLayout,
  rect_to_maze_coords, find_path_containing_coord, path_through_new_location
)

@dataclass
class PathfindingResult:
    """
    Encapsulates the results of a pathfinding operation.

    Attributes:
        path (list[MazeNode]):
            The sequence of nodes representing the path from the start to the goal.
        expanded_nodes (list[MazeNode]):
            The list of nodes that were expanded during the pathfinding process.
    """
    path: list[MazeNode]
    expanded_nodes: list[MazeNode]

# pylint: disable=too-few-public-methods
@runtime_checkable
class Pathfinder(Protocol):
    """
    Pathfinder is a protocol that defines a callable interface for pathfinding in a maze.

    This callable is expected to take a graph representation of a maze, a starting location, 
    and a target location, and return a PathfindingResult.

    Parameters:
        maze_graph (list[MazeNode]): A list of MazeNode objects representing the graph of the maze.
        start_location (tuple[MazeNode, Optional[MazeNode]]):
            A tuple representing the starting location. 
            The tuple should have a maximum length of 2.
        target_location (tuple[MazeNode, Optional[MazeNode]]):
            A tuple representing the target location. 
            The tuple should have a maximum length of 2.
    Returns:
        PathfindingResult:
            The result of the pathfinding operation, encapsulating the 
            necessary information about the computed path.
    """
    def __call__(
        self,
        maze_graph: list[MazeNode],
        start_location: tuple[MazeNode, Optional[MazeNode]], # max-length = 2
        target_location: tuple[MazeNode, Optional[MazeNode]], # max-length = 2
        ) -> PathfindingResult:
        return PathfindingResult([], [])

def empty_path_finder(
    _maze_graph: list[MazeNode],
    _start_location: tuple[MazeNode, Optional[MazeNode]], # max-length = 2
    _target_location: tuple[MazeNode, Optional[MazeNode]], # max-length = 2
) -> PathfindingResult:
    """
    Empty pathfinder function that returns an empty pathfinding result.
    """
    return PathfindingResult([], [])

class PathListener(Protocol):
    """
    PathListener is a protocol that defines the structure for objects
    capable of listening for path updates from a PathDispatcher.
    It provides attributes and methods to manage and respond to path changes.
    
    Attributes:
        path (list[MazeNode]):
            The current path being followed by the listener.
        new_path (list[MazeNode]):
            A placeholder for a newly requested path. Defaults to an empty list.
        waiting_for_path (bool):
            A flag indicating whether the listener is waiting for a new path. Defaults to False.

        halt_current_and_request_new_path (() -> tuple[MazeNode, Optional[MazeNode]]):
            Halts the current path and requests a new one.
            
            Returns the location of the listener 
            after the path is halted, which can be either a single node or a tuple of two nodes.

            If this is a tuple of one node, it means that the listening object
            is standing on a node. If this is a tuple of two nodes,
            it means that the listening object is currently moving
            from the first node to the second node.
    """
    path: list[MazeNode]
    new_path: list[MazeNode] = []
    waiting_for_path: bool = False

    def halt_current_and_request_new_path(self) -> tuple[MazeNode, Optional[MazeNode]]:
        """
        Halt the current path and request a new one.

        Returns:
            tuple[MazeNode, Optional[MazeNode]]: The location of the listener
                after the path is halted.

                If this is a tuple of one node, it means that the listening object
                is standing on a node.

                If this is a tuple of two nodes, it means that the listening object
                is currently moving from the first node to the second node.
        """

def rect_to_path_location(
        rect: pg.Rect,
        maze_dict: dict[MazeCoord, MazeNode],
        maze_shape: tuple[int, int]
    ) -> tuple[MazeNode, MazeNode | None] | None:
    """
    Convert the Pacman's position to a location in the maze.

    Args:
        _pacman_rect (pg.Rect): The rect representing the Pacman's position.

    Returns:
        out (tuple[MazeNode, Optional[MazeNode]]): The location of the Pacman in the maze.
    """
    current_coord = rect_to_maze_coords(rect)
    return find_path_containing_coord(
        current_coord=current_coord,
        maze_dict=maze_dict,
        maze_shape=maze_shape,
    )

WORKERS = 4
PLAYER_POSITION_UPDATE_INTERVAL = 2000  # milliseconds
class PathDispatcher:
    """
    The PathDispatcher class is responsible for managing pathfinding requests and updates
    in a maze-like environment. It interacts with a maze graph, a player, and a pathfinding
    algorithm to compute paths and notify registered listeners of path updates.
    Attributes:
        maze_graph (list[MazeNode]): The graph representation of the maze.
        player (pg.sprite.Sprite): The player object whose position is tracked.
        pathfinder (Pathfinder): The pathfinding algorithm used to compute paths.
        listeners (WeakSet[PathListener]): A set of listeners to notify about path updates.
        executor (ThreadPoolExecutor): A thread pool executor for handling pathfinding tasks.
        player_position_update_interval (int): The interval for checking player position updates.
        previous_player_location (tuple): The last known location of the player.
    Methods:
        __init__(maze_graph, player, pathfinder):
            Initializes the PathDispatcher with the maze graph, player, and pathfinder.
        register_listener(listener):
            Registers a listener to be notified of path updates.
        receive_request_for(listener, start_location):
            Receives a request for a path from the listener and set pathfinding result later.
            ***Should be called by the listeners while they are holding the reference
            of this object.***
        update(dt):
            Checks if the player's position has changed and updates paths if necessary.
    """
    def __init__(
        self,
        maze_layout: MazeLayout,
        player: pg.sprite.Sprite,
        pathfinder: Pathfinder,
    ):
        # Use proper locking mechanism if you need to modify the graph
        self.maze_layout = maze_layout

        self.player = player
        self.pathfinder = pathfinder
        self.listeners: WeakSet[PathListener] = WeakSet()
        self.executor = ThreadPoolExecutor(max_workers=WORKERS)
        self.last_stats = {}
        self.player_position_update_interval = PLAYER_POSITION_UPDATE_INTERVAL
        if self.player.rect is None:
            raise ValueError("Player should have the `rect` attribute.")
        current_player_location = rect_to_path_location(
            self.player.rect, self.maze_layout.maze_dict, self.maze_layout.maze_shape()
        )
        if current_player_location is None:
            raise ValueError("Player should be in a valid location.")
        # Class invariant: current_player_location is not None
        self.previous_player_location = current_player_location

    def register_listener(self, listener: PathListener) -> None:
        """
        Register a listener for a user.

        Args:
            listener (PathListener): The listener to be registered.
        """
        self.listeners.add(listener)

    def receive_request_for(
            self,
            listener: PathListener,
            start_location: tuple[MazeNode, Optional[MazeNode]],
            ) -> None:
        """
        Receive a request for a path from the listener.

        This method should be called by the listener (holding the reference to this class instance)
        to request a new path.

        The pathfinding result will be set to the `new_path` attribute of the listener.

        Args:
            listener (PathListener): The listener requesting the path.
            start_node (MazeNode): The starting node for the path.
        """
        def _pathfinding_task() -> None:
            """
            Task to compute the pathfinding result.
            """
            path_result = self.pathfinder(
                self.maze_layout.maze_graph,  # The maze graph
                start_location,  # Starting location
                self.previous_player_location,  # Target location
            )
            listener.new_path = path_result.path
            listener.waiting_for_path = False
<<<<<<< HEAD
=======
            # Store the last statistics from the pathfinder
            if hasattr(self.pathfinder, 'last_stats'):
                self.last_stats = self.pathfinder.last_stats
>>>>>>> 60539716
            # Return None
        # Submit the pathfinding task to the executor.
        listener.waiting_for_path = True

        if start_location == self.previous_player_location:
            # The listen is already at the target location
            return

        # Enable/Disable multithreading for pathfinding here.
        self.executor.submit(_pathfinding_task)

        # _pathfinding_task()

    def update(self, dt: int) -> None:
        """
        Check if the player is in a new location and update the path if necessary.

        This method should be called periodically to check for player position updates.

        Args:
            dt (int): The time delta since the last update in milliseconds.
        """
        if self.player_position_update_interval <= 0:
            # Reset the interval
            self.player_position_update_interval = PLAYER_POSITION_UPDATE_INTERVAL

            # Check if the player is in a new location
            new_location = rect_to_path_location(
                self.player.rect, self.maze_layout.maze_dict, self.maze_layout.maze_shape()
            )
            if new_location is None:
                print("Warning: Player should be in a valid location.")
                return
            if new_location != self.previous_player_location:
                self.previous_player_location = new_location
                for listener in self.listeners:
                    pass_through_path = path_through_new_location(
                        checking_path=listener.path,
                        location=new_location,
                    )
                    if pass_through_path is None:
                        listener.halt_current_and_request_new_path()
                    else:
                        listener.new_path = pass_through_path
        else:
            # Decrease the interval
            self.player_position_update_interval -= dt<|MERGE_RESOLUTION|>--- conflicted
+++ resolved
@@ -219,12 +219,6 @@
             )
             listener.new_path = path_result.path
             listener.waiting_for_path = False
-<<<<<<< HEAD
-=======
-            # Store the last statistics from the pathfinder
-            if hasattr(self.pathfinder, 'last_stats'):
-                self.last_stats = self.pathfinder.last_stats
->>>>>>> 60539716
             # Return None
         # Submit the pathfinding task to the executor.
         listener.waiting_for_path = True
